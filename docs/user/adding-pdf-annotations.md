# Adding PDF Annotations

## Attachments

```python
from PyPDF2 import PdfWriter

writer = PdfWriter()
<<<<<<< HEAD
writer.add_blank_page(width=200, height=200)
=======
writer.addBlankPage(width=200, height=200)
>>>>>>> 3729af0c

data = b"any bytes - typically read from a file"
writer.add_attachment("smile.png", data)

with open("output.pdf", "wb") as output_stream:
    writer.write(output_stream)
```<|MERGE_RESOLUTION|>--- conflicted
+++ resolved
@@ -6,11 +6,7 @@
 from PyPDF2 import PdfWriter
 
 writer = PdfWriter()
-<<<<<<< HEAD
-writer.add_blank_page(width=200, height=200)
-=======
 writer.addBlankPage(width=200, height=200)
->>>>>>> 3729af0c
 
 data = b"any bytes - typically read from a file"
 writer.add_attachment("smile.png", data)
